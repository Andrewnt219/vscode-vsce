--- conflicted
+++ resolved
@@ -96,11 +96,8 @@
 	baseContentUrl?: string;
 	baseImagesUrl?: string;
 	useYarn?: boolean;
-<<<<<<< HEAD
 	noVerify?: boolean;
-=======
 	ignoreFile?: string;
->>>>>>> 5477a63e
 }
 
 function versionBump(cwd: string = process.cwd(), version?: string, commitMessage?: string): Promise<void> {
