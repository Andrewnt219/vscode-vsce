# vsce

> _The Visual Studio Code Extension Manager_

[![Build Status](https://dev.azure.com/vscode/VSCE/_apis/build/status/VSCE?branchName=main)](https://dev.azure.com/vscode/VSCE/_build/latest?definitionId=16&branchName=main) [![npm version](https://badge.fury.io/js/vsce.svg)](https://badge.fury.io/js/vsce)

## Requirements

- [Node.js](https://nodejs.org/en/) at least `10.x.x`

Or simply [Docker](#via-docker).

## Usage

<<<<<<< HEAD
Install vsce globally:

```sh
npm install -g vsce
```

Verify the installation:

```sh
vsce --version
```

`vsce` is meant to be mainly used as a command line tool. It can also be used a library since it exposes a small [API](https://github.com/microsoft/vscode-vsce/blob/master/src/api.ts). When using vsce as a library be sure to sanitize any user input used in API calls, as a security measurement.

## Usage via Docker

You can also build a container for running vsce:
=======
`vsce` is meant to be mainly used as a command line tool. It can also be used a library since it exposes a small [API](https://github.com/microsoft/vscode-vsce/blob/main/src/api.ts).
>>>>>>> de9f8a7e

```sh
git clone https://github.com/microsoft/vscode-vsce
cd vscode-vsce
docker build -t vsce .
```

Validate the container:

```sh
docker run -it vsce --version
```

Publish your local extension:

```sh
docker run -it -v $(pwd):/workspace vsce publish
```

## Development

First clone this repository, then:

```sh
yarn
yarn watch # or `watch-test` to also run tests
```

Once the watcher is up and running, you can run out of sources with:

```sh
yarn vsce
```

### Publish to NPM

Simply push a new tag and the CI will automatically publish to NPM. The usual flow is:

```sh
npm version [minor|patch]
git push --follow-tags
```

## About

This tool assists in packaging and publishing Visual Studio Code extensions.

Read the [**Documentation**](https://code.visualstudio.com/api/working-with-extensions/publishing-extension) on the VS Code website.<|MERGE_RESOLUTION|>--- conflicted
+++ resolved
@@ -12,7 +12,6 @@
 
 ## Usage
 
-<<<<<<< HEAD
 Install vsce globally:
 
 ```sh
@@ -25,14 +24,11 @@
 vsce --version
 ```
 
-`vsce` is meant to be mainly used as a command line tool. It can also be used a library since it exposes a small [API](https://github.com/microsoft/vscode-vsce/blob/master/src/api.ts). When using vsce as a library be sure to sanitize any user input used in API calls, as a security measurement.
+`vsce` is meant to be mainly used as a command line tool. It can also be used a library since it exposes a small [API](https://github.com/microsoft/vscode-vsce/blob/main/src/api.ts). When using vsce as a library be sure to sanitize any user input used in API calls, as a security measurement.
 
 ## Usage via Docker
 
 You can also build a container for running vsce:
-=======
-`vsce` is meant to be mainly used as a command line tool. It can also be used a library since it exposes a small [API](https://github.com/microsoft/vscode-vsce/blob/main/src/api.ts).
->>>>>>> de9f8a7e
 
 ```sh
 git clone https://github.com/microsoft/vscode-vsce
