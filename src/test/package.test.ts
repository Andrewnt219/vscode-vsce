--- conflicted
+++ resolved
@@ -11,11 +11,6 @@
 import * as denodeify from 'denodeify';
 import * as _ from 'lodash';
 
-<<<<<<< HEAD
-const readFile = denodeify<string, string, string>(fs.readFile);
-const parseXml = denodeify<string, any>(parseString);
-=======
->>>>>>> f4b26d3c
 const fixture = name => path.join(__dirname, 'fixtures', name);
 const readFile = denodeify<string, string, string>(fs.readFile);
 function xmlParser<T>() { return denodeify<string,T>(parseString); }
@@ -417,7 +412,7 @@
 		};
 
 		return _toVsixManifest(manifest, [])
-			.then(xml => parseXml(xml))
+			.then(xml => parseXmlManifest(xml))
 			.then(result => {
 				const properties = result.PackageManifest.Metadata[0].Properties[0].Property.map(p => p.$);
 				assert.ok(properties.some(p => p.Id === 'Microsoft.VisualStudio.Services.Links.Source' && p.Value === 'https://server.com/Microsoft/vscode-spell-check.git'));
@@ -441,7 +436,7 @@
 		};
 
 		return _toVsixManifest(manifest, [])
-			.then(xml => parseXml(xml))
+			.then(xml => parseXmlManifest(xml))
 			.then(result => {
 				const properties = result.PackageManifest.Metadata[0].Properties[0].Property.map(p => p.$);
 				assert.ok(properties.some(p => p.Id === 'Microsoft.VisualStudio.Services.Links.GitHub' && p.Value === 'https://github.com/Microsoft/vscode-spell-check.git'));
