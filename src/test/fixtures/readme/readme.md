--- conflicted
+++ resolved
@@ -20,11 +20,8 @@
 
 [![Jump to issues](images/SpellMDDemo2.gif)](http://shouldnottouchthis/)
 [![Jump to issues](images/SpellMDDemo2.gif)](monkey)
-<<<<<<< HEAD
 ![](images/SpellMDDemo2.gif)
-=======
 <img src="/images/myImage.gif">
->>>>>>> 00b07a2b
 
 The `spellMD.json` config file is watched so you can add more ignores or change mappings at will.
 
